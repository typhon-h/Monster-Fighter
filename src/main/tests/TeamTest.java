package main.tests;

import main.*;
import monsters.*;

import org.junit.jupiter.api.*;
import org.junit.jupiter.params.ParameterizedTest;
import org.junit.jupiter.params.provider.Arguments;
import org.junit.jupiter.params.provider.MethodSource;

import exceptions.DuplicateMonsterException;
import exceptions.TeamSizeException;

import static org.junit.jupiter.api.Assertions.*;

import java.util.ArrayList;
import java.util.stream.Stream;

/**
 * Testing for Team class.
 *
 * @author Harrison Tyson
 * @version 1.0, Apr 2022.
 */
public class TeamTest {

    Team team;

    /**
     * Set up a full team for testing
     *
     * @throws TeamSizeException         if too many team members
     * @throws DuplicateMonsterException if same monster is added twice
     */
    @BeforeEach
    public void setUp() throws TeamSizeException, DuplicateMonsterException {
<<<<<<< HEAD
        team = new Team(new ClinkMonster(), new ClinkMonster(), new ClinkMonster(), new ClinkMonster(),
                new ClinkMonster(), new ClinkMonster());
    }

    /**
     * Checks all constructors are set correctly
     *
     * @throws TeamSizeException         if too many team members
     * @throws DuplicateMonsterException if same monster is added twice
     */
    @Test
    public void constructorTest() throws TeamSizeException, DuplicateMonsterException {
        // Initialize with 1
=======
>>>>>>> 444b990a
        team = new Team(new ClinkMonster());
        while(team.getTeamSize() < Team.getMaxTeamSize()) {
        	team.addMonster(new ClinkMonster());
        }
    }

<<<<<<< HEAD
=======

>>>>>>> 444b990a
    /**
     * Checks that a team cannot be created with more than
     * {@link main.Team#MAXTEAMSIZE} and
     * less than {@link main.Team#MINTEAMSIZE} monsters.
     */
    @Test
    public void constructorTeamSizeTest() {
<<<<<<< HEAD
        // Initialize team with 7 monsters, max team size is 6.
        TeamSizeException exception = assertThrows(TeamSizeException.class, () -> new Team(new ClinkMonster(),
                new ClinkMonster(), new ClinkMonster(), new ClinkMonster(),
                new ClinkMonster(), new ClinkMonster(), new ClinkMonster()));
        assertEquals("Team can only contain 6 Monsters", exception.getMessage());

        exception = assertThrows(TeamSizeException.class, () -> new Team());
        assertEquals("Team must contain atleast one monster", exception.getMessage());
=======
        TeamSizeException exception = assertThrows(TeamSizeException.class, () -> {
        	team = new Team(new ClinkMonster());
        	while(team.getTeamSize() < Team.getMaxTeamSize()+1) {
        		team.addMonster(new ClinkMonster());
        	}
        });
        assertEquals("Team is full", exception.getMessage());

        exception = assertThrows(TeamSizeException.class, () -> new Team());
        assertEquals("Team must have at least " + Team.getMinTeamSize() + " monsters", exception.getMessage());
>>>>>>> 444b990a
    }

    /**
     * Test cases to check
     *
     * @return A stream of arguments as the test case
     */
    private static Stream<Arguments> positionsToTest() {

        return Stream.of(
                Arguments.arguments(new int[] {}),
                Arguments.arguments(new int[] { 0 }),
                Arguments.arguments(new int[] { 1 }),
                Arguments.arguments(new int[] { 2 }),
                Arguments.arguments(new int[] { 3 }),
                Arguments.arguments(new int[] { 0, 1 }),
                Arguments.arguments(new int[] { 0, 1, 2 }),
                Arguments.arguments(new int[] { 0, 1, 3}),
                Arguments.arguments(new int[] { 2, 3 }));
    }

    /**
     * Tests alive monsters are able to be retrieved with different combinations
     * of fainted monsters
     * Covers: getAliveMonsters, getFirstAliveMonster
     *
     * @param positionsToFaint array of indexes of monsters to faint
     */
    @ParameterizedTest
    @MethodSource("positionsToTest")
    public void aliveMonstersTest(int[] positionsToFaint) {
        ArrayList<Monster> expected = new ArrayList<>(team.getMonsters());
        Monster monsterAtPosition;
        for (int position : positionsToFaint) { // Faint monsters and alter expected
            monsterAtPosition = team.getMonsters().get(position);
            expected.remove(monsterAtPosition);
            monsterAtPosition.takeDamage(monsterAtPosition.getCurrentHealth());
            assertFalse(monsterAtPosition.getStatus()); // Check fainted
        }
        assertEquals(expected, team.getAliveMonsters());
        assertEquals(expected.get(0), team.getFirstAliveMonster());
    }

    /**
     * Tests exceptions are raised when all monsters have fainted
     * Covers: getAliveMonsters, getFirstAliveMonster
     */
    @Test
    public void noAliveMonsterTest() {
        for (Monster monster : team.getMonsters()) { // Faint all monsters
            monster.takeDamage(monster.getCurrentHealth());
            assertFalse(monster.getStatus()); // Check fainted
        }

        assertNull(team.getFirstAliveMonster()); // No first alive monster

        ArrayList<Monster> expected = new ArrayList<Monster>();
        assertEquals(expected, team.getAliveMonsters()); // Empty list
    }

    /**
     * Checks monsters are added correctly
     * Covers: addMonster
     * Valid: add monsters until full
     * Invalid: adds additional monster
     *
     * @throws TeamSizeException         if too many team members
     * @throws DuplicateMonsterException if same monster is added twice
     */
    @Test
    public void addMonsterTest() throws TeamSizeException, DuplicateMonsterException {
        team = new Team(new ClinkMonster());
        int count = 1;
        while (team.getTeamSize() < Team.getMaxTeamSize()) {
            team.addMonster(new ClinkMonster());
            assertEquals(++count, team.getTeamSize());
        }

        TeamSizeException exception = assertThrows(TeamSizeException.class, () -> {
            team.addMonster(new ClinkMonster());
        });
        assertEquals("Team is full", exception.getMessage());
    }

    /**
     * Checks duplicate monsters cannot be added to a team
     * Covers: addMonster, Constructor
     *
     * @throws TeamSizeException         if too many team members
     * @throws DuplicateMonsterException if same monster is added twice
     */
    @Test
    public void duplicateMonsterTest() throws TeamSizeException, DuplicateMonsterException {
        Monster monster = new ClinkMonster();
        team = new Team(monster);
        DuplicateMonsterException exception = assertThrows(DuplicateMonsterException.class, () -> {
            team.addMonster(monster);
        });
        assertEquals("Monster is already in the team", exception.getMessage());

        exception = assertThrows(DuplicateMonsterException.class, () -> {
            team = new Team(monster, monster);
        });
        assertEquals("Monster is already in the team", exception.getMessage());

    }

    /**
     * Checks monsters are correctly removed from various positions in team
     * Covers: removeMonster
     *
     * @param positionsToRemove array of indexes of monsters to remove
     * @throws TeamSizeException if tries to remove more than minimum team size
     */
    @ParameterizedTest
    @MethodSource("positionsToTest")
    public void removeMonsterTest(int[] positionsToRemove) throws TeamSizeException {
        ArrayList<Monster> expected = new ArrayList<>(team.getMonsters());
        ArrayList<Monster> originalTeam = new ArrayList<>(team.getMonsters());
        Monster monsterAtPosition;
        for (int position : positionsToRemove) { // Remove monsters and alter expected
            monsterAtPosition = originalTeam.get(position);
            expected.remove(monsterAtPosition);
            team.removeMonster(monsterAtPosition);
        }
        assertEquals(expected, team.getMonsters());
    }

    /**
     * Checks monsters not in the team cannot be removed
     * Covers: removeMonster
     * Valid: removes until empty
     * Invalid: removes when empty
     *
     * @throws TeamSizeException if too many team members
     */
    @Test
    public void removeMonsterOverflowTest() throws TeamSizeException {
        while (team.getTeamSize() > Team.getMinTeamSize()) {
            team.removeMonster(team.getMonsters().get(0));
        }

        TeamSizeException exception = assertThrows(TeamSizeException.class, () -> {
            team.removeMonster(team.getMonsters().get(0));
        });

        assertEquals("Team must have at least " + Team.getMinTeamSize() + " monsters", exception.getMessage());
    }

    /**
     * Checks monster is able to be moved up in the team
     * Covers: moveMonsterUp
     * Valid: moved to top
     * Invalid: cannot go further past top
     */
    @Test
    public void moveMonsterUpTest() {
        ArrayList<Monster> startingTeam = new ArrayList<>(team.getMonsters());
        Monster topOfTeam = team.getMonsters().get(0);
        Monster monsterToMove = team.getMonsters().get(1);

        // Moves to top
        team.moveMonsterUp(monsterToMove);
        assertEquals(team.getMonsters().get(0), monsterToMove);
        assertEquals(team.getMonsters().get(1), topOfTeam);
        assertEquals(startingTeam.subList(2, team.getTeamSize()), team.getMonsters().subList(2, team.getTeamSize()));

        // Nothing happens if at top
        team.moveMonsterUp(monsterToMove);
        assertEquals(team.getMonsters().get(0), monsterToMove);
        assertEquals(team.getMonsters().get(1), topOfTeam);
        assertEquals(startingTeam.subList(2, team.getTeamSize()), team.getMonsters().subList(2, team.getTeamSize()));

    }

    /**
     * Checks monster is able to be moved down in the team
     * Covers: moveMonsterDown
     * Valid: moved to bottom
     * Invalid: cannot go further past bottom
     */
    @Test
    public void moveMonsterDownTest() {
        ArrayList<Monster> startingTeam = new ArrayList<>(team.getMonsters());
        Monster bottomOfTeam = team.getMonsters().get(team.getTeamSize() - 1);
        Monster monsterToMove = team.getMonsters().get(team.getTeamSize() - 2);

        // Moves to bottom
        team.moveMonsterDown(monsterToMove);
        assertEquals(team.getMonsters().get(team.getTeamSize() - 1), monsterToMove);
        assertEquals(team.getMonsters().get(team.getTeamSize() - 2), bottomOfTeam);
        assertEquals(startingTeam.subList(0, team.getTeamSize() - 2),
                team.getMonsters().subList(0, team.getTeamSize() - 2));

        // Nothing happens if at bottom
        team.moveMonsterDown(monsterToMove);
        assertEquals(team.getMonsters().get(team.getTeamSize() - 1), monsterToMove);
        assertEquals(team.getMonsters().get(team.getTeamSize() - 2), bottomOfTeam);
        assertEquals(startingTeam.subList(0, team.getTeamSize() - 2),
                team.getMonsters().subList(0, team.getTeamSize() - 2));
    }
}<|MERGE_RESOLUTION|>--- conflicted
+++ resolved
@@ -34,32 +34,12 @@
      */
     @BeforeEach
     public void setUp() throws TeamSizeException, DuplicateMonsterException {
-<<<<<<< HEAD
-        team = new Team(new ClinkMonster(), new ClinkMonster(), new ClinkMonster(), new ClinkMonster(),
-                new ClinkMonster(), new ClinkMonster());
-    }
-
-    /**
-     * Checks all constructors are set correctly
-     *
-     * @throws TeamSizeException         if too many team members
-     * @throws DuplicateMonsterException if same monster is added twice
-     */
-    @Test
-    public void constructorTest() throws TeamSizeException, DuplicateMonsterException {
-        // Initialize with 1
-=======
->>>>>>> 444b990a
         team = new Team(new ClinkMonster());
         while(team.getTeamSize() < Team.getMaxTeamSize()) {
-        	team.addMonster(new ClinkMonster());
-        }
-    }
-
-<<<<<<< HEAD
-=======
-
->>>>>>> 444b990a
+            team.addMonster(new ClinkMonster());
+        }
+    }
+
     /**
      * Checks that a team cannot be created with more than
      * {@link main.Team#MAXTEAMSIZE} and
@@ -67,27 +47,16 @@
      */
     @Test
     public void constructorTeamSizeTest() {
-<<<<<<< HEAD
-        // Initialize team with 7 monsters, max team size is 6.
-        TeamSizeException exception = assertThrows(TeamSizeException.class, () -> new Team(new ClinkMonster(),
-                new ClinkMonster(), new ClinkMonster(), new ClinkMonster(),
-                new ClinkMonster(), new ClinkMonster(), new ClinkMonster()));
-        assertEquals("Team can only contain 6 Monsters", exception.getMessage());
-
-        exception = assertThrows(TeamSizeException.class, () -> new Team());
-        assertEquals("Team must contain atleast one monster", exception.getMessage());
-=======
         TeamSizeException exception = assertThrows(TeamSizeException.class, () -> {
-        	team = new Team(new ClinkMonster());
-        	while(team.getTeamSize() < Team.getMaxTeamSize()+1) {
-        		team.addMonster(new ClinkMonster());
-        	}
+            team = new Team(new ClinkMonster());
+            while(team.getTeamSize() < Team.getMaxTeamSize()+1) {
+                team.addMonster(new ClinkMonster());
+            }
         });
         assertEquals("Team is full", exception.getMessage());
 
         exception = assertThrows(TeamSizeException.class, () -> new Team());
         assertEquals("Team must have at least " + Team.getMinTeamSize() + " monsters", exception.getMessage());
->>>>>>> 444b990a
     }
 
     /**
