package main;

import java.util.ArrayList;
import java.util.Arrays;
import java.util.Scanner;
import java.util.concurrent.TimeUnit;

import exceptions.DuplicateMonsterException;
import exceptions.TeamSizeException;
import items.Item;
import monsters.Monster;

/**
 * Interface to communicate between a user and the game environment.
 *
 * @author Harrison Tyson
 * @version 1.1, May 2022.
 */
public class CommandLineInterface {
    /**
     * Reads in input tokens from std.in
     */
    private Scanner scanner = new Scanner(System.in);

    private GameEnvironment game;
    /**
     * Number of white spaces between menus
     */
    private static final int headerWhiteSpacing = 2;
    /**
     * Number of white spaces between messages
     */
    private static final int msgWhiteSpacing = 0;
    /**
     * Character used for the border of headers
     */
    private static final char headerChar = '-';
    /**
     * Character used for border of messages
     */
    private static final char msgChar = '*';

    /**
     * Displays the options on the command line
     *
     * @param options {@link ArrayList} of option strings
     */
    private void displayOptions(ArrayList<String> options) {

        // Options are prompted with 1-index for readability
        for (int i = 0; i < options.size(); i++) {
            System.out.println((i + 1) + ". " + options.get(i) + "\n");
        }
        System.out.println("Enter option number: ");
    }

    /**
     * Prompts a user for an input from a set of options
     *
     * @param options list of options to choose from
     * @return index of the chosen option in the options list
     */
    public int getOption(ArrayList<String> options) {
        int input = -1; // Out of valid range

        displayOptions(options); // display options with 1-index
        while (!(input >= 0 && input < options.size())) {
            input = getInt() - 1; // convert back to 0-index
            // Input is out of range
            if (input < 0 || input >= options.size()) {
                System.out.println("Option is out of range");
                continue;
            }
        }

        return input;
    }

    private int getInt() {
        int value;
        // Loop consuming tokens until int
        while (scanner.hasNext() && !scanner.hasNextInt()) {
            System.out.println("Please enter a valid integer");
            scanner.next();
        }

        value = scanner.nextInt();

        clearBuffer();

        return value;
    }

    private String getString() {
        String value;

        value = scanner.next();

        clearBuffer();

        return value;
    }

    /**
     * Clear any additional tokens inputted
     */
    private void clearBuffer() {
        scanner = new Scanner(System.in);
    }

    public void setUp() {
        TextFormat.printHeader("Game Setup", 4);
        // Name
        System.out.println("What is your name? ");
        String playerName = getString();

        // Difficulty
        System.out.println("Select Difficulty");
        int difficultyChoice = getOption(new ArrayList<String>(Arrays.asList(
                Difficulty.EASY.name(), // 0
                Difficulty.NORMAL.name(), // 1
                Difficulty.HARD.name()))); // 2
        Difficulty gameDifficulty;
        switch (difficultyChoice) {
            case 0:
                gameDifficulty = Difficulty.EASY;
                break;
            case 1:
                gameDifficulty = Difficulty.NORMAL;
                break;
            case 2:
                gameDifficulty = Difficulty.HARD;
                break;
            default:
                gameDifficulty = Difficulty.NORMAL;
                break;
        }

        // Days
        int numDays = 0;
        while (numDays < GameEnvironment.MINDAYS || numDays > GameEnvironment.MAXDAYS) {
            System.out.println("Select Number of Days (" +
                    GameEnvironment.MINDAYS + "-" + GameEnvironment.MAXDAYS +
                    "): ");
            numDays = getInt();
        }

        // Starter - generate
        int numStarters = 3; // TODO: make constant
        ArrayList<Monster> possibleStarters = GameEnvironment.generateMonsters();
        ArrayList<Monster> availableStarters = new ArrayList<Monster>();
        ArrayList<String> options = new ArrayList<String>();
        for (int i = 0; i < numStarters; i++) {
            Monster m = possibleStarters.get(GameEnvironment.rng.nextInt(possibleStarters.size()));
            availableStarters.add(m);
            options.add(m.toString());
            possibleStarters.remove(m);
        }
        // Starter - display/select
        System.out.println("Select a starting monster");
        int starterChoice = getOption(options);
        Monster starter = availableStarters.get(starterChoice);
        // Starter - name
        System.out.println("Do you want to give your monster a nickname? ");
        int setMonsterNickname = getOption(new ArrayList<String>(Arrays.asList(
                "Yes", // 0
                "No"))); // 1
        if (setMonsterNickname == 0) {
            System.out.println("Enter a nickname for your monster: ");
            starter.setName(getString());
        }

        // Set Game
        try {
            Team team = new Team(starter);
            Player player = new Player(playerName, team, 30); // TODO: make constant
            game = new GameEnvironment(player, numDays, gameDifficulty);
        } catch (TeamSizeException | DuplicateMonsterException e) { // Will never occur
            e.printStackTrace();
        }

    }

    public void mainMenu() {
        while (!game.isGameOver()) {
            TextFormat.printHeader("Main Menu", headerWhiteSpacing, headerChar);
            System.out.println(String.format(" Day: %d/%d     Score: %d      Gold: %d",
                    game.getCurrentDay(),
                    game.getTotalDays(),
                    game.getPlayer().getScore(),
                    game.getPlayer().getGold()));

            ArrayList<String> options = new ArrayList<String>(Arrays.asList(
                    "Buy Shop", // 0
                    "Sell Shop", // 1
                    "View Team", // 2
                    "View Inventory", // 3
                    "View Battles" // 4
            ));
            if (game.getBattleState().getResult() != BattleResult.NULL) {
                options.add("Sleep"); // 5
            }
            int option = getOption(options);
            switch (option) {
                case 0: // Buy Shop
                    buyShopMenu();
                    break;
                case 1: // Sell Shop
                    sellShopMenu();
                    break;
                case 2: // View Team
                    viewTeamMenu();
                    break;
                case 3: // View Inventory
                    viewInventoryMenu();
                    break;
                case 4: // View Battles
                    viewBattlesMenu();
                    break;
<<<<<<< HEAD
                case 4: // Sleep
                    game.sleep();
                    TextFormat.printHeader("You have advanced to the next day",
                                            msgWhiteSpacing,
                                            msgChar);
=======
                case 5: // Sleep
                    ArrayList<String> events = game.sleep();
                    for (String event : events) {
                        System.out.println(event);
                    }
                    System.out.println("\n\nYou have advanced to the next day\n");
>>>>>>> bc3893fd
                    break;
                default:
                    break;
            }
        }

        // TODO: End of game stuff here, or new method
    }

    /**
     * Returns the details of player in a string format
     *
     * @param player
     */
    private String getPlayerDetails(Player player) {
        String outputString;
        ArrayList<Monster> playerMonsters;

        outputString = player.getName() +
                        "\nRewards: " + player.getGold() +
                        "G | " + player.getScore() +
                        " Points\n-----------------------------\n";

        playerMonsters = player.getTeam().getMonsters();
        for (int i = 0; i < playerMonsters.size(); i++) {
            outputString += playerMonsters.get(i).getName();
            if (i != playerMonsters.size() - 1) {
                outputString += " | ";
            }
        }

        return outputString;
    }

    public void viewBattlesMenu() { // TODO: implement
        while (true) {
            int confirm;
            int option;
            Player selectedOpponent;

            TextFormat.printHeader("Battles", headerWhiteSpacing, headerChar);

            ArrayList<String> options = new ArrayList<String>(Arrays.asList("Back"));

            for (Player opponent : game.getBattleState().getOpponents()) {
                options.add(getPlayerDetails(opponent));
            }

            option = getOption(options);

            if (option == 0) {
                return;

            } else if (game.getPlayer().getTeam().getAliveMonsters().isEmpty()) {
                try {
                    TextFormat.printHeader("Unable to battle, all your monsters have fainted",
                                            msgWhiteSpacing,
                                            msgChar);
                    TimeUnit.SECONDS.sleep(1);
                } catch (InterruptedException e) {
                    e.printStackTrace();
                }
            } else {
                selectedOpponent = game.getBattleState().getOpponents().get(option - 1);
                System.out.println("\nFight " + selectedOpponent.getName() + "?");
                confirm = getOption(new ArrayList<String>(Arrays.asList("Yes", "No")));

                if (confirm == 0) {
                    game.getBattleState().setOpponent(selectedOpponent);
                    displayBattle();
                    // Start battle here
                    return;
                }
            }
        }
    }

<<<<<<< HEAD
    private void displayBattle() {
        BattleManager battle = game.getBattleState();
        Player opponent = battle.getCurrOpponent();
        battle.simulateBattle();
        BattleEvent currState = battle.nextEvent();

        try {
            while (currState != null) {
                System.out.println(currState.getDescription());
                game.getPlayer().setTeam(currState.getAllyTeam());
                TimeUnit.MILLISECONDS.sleep(300);
                currState = battle.nextEvent();
            }

                // Rewards
                switch (battle.getResult()) {
                    case WIN:
                        TextFormat.printHeader("You have won!", msgWhiteSpacing, msgChar);
                        System.out.println("Rewards: " + opponent.getGold() + "G | " +
                                        opponent.getScore() + " Points");
                        battle.giveRewards();
                        break;
                    case LOSS:
                        TextFormat.printHeader("You have lost!", msgWhiteSpacing, msgChar);
                        break;
                    default:
                        break;
            }
            TimeUnit.SECONDS.sleep(1);
        } catch (InterruptedException e) {
            e.printStackTrace();
        }


        // Set the player's team to the resulting team
        // TODO: Problem the new team has the same current stats, i.e.
        // stats could be more than base value.

        // TODO: This is not updating the player's team to the current team
        // game.getPlayer().setTeam(battle.getPlayer().getTeam());
    }

    // TODO: !!!!!!!!! VIEW INVENTORY !!!!!!!
=======
    public void viewInventoryMenu() {
        ArrayList<Item> inventory = game.getPlayer().getInventory();
        while (true) {
            TextFormat.printHeader("View Inventory", 4);
            System.out.println("Select Item to Use");
            ArrayList<String> options = new ArrayList<String>(Arrays.asList(
                    "Back"));

            for (Item item : inventory) {
                options.add(item.getRarity().name() + " " + item.getName());
            }

            int option = getOption(options);

            if (option == 0) { // Back
                return;
            }
            // Otherwise
            Item itemToBeUsed = inventory.get(option - 1);

            TextFormat.printHeader("Select Monster", 4);
            ArrayList<String> monsterOptions = new ArrayList<String>(Arrays.asList(
                    "Back"));
            for (Monster m : game.getPlayer().getTeam().getMonsters()) {
                monsterOptions.add(m.getName());
            }

            int monsterOption = getOption(monsterOptions);

            if (monsterOption == 0) { // Back
                continue;
            }

            Monster selectedMonster = game.getPlayer().getTeam().getMonsters().get(monsterOption - 1);
            System.out.println(game.getPlayer().useItem(itemToBeUsed, selectedMonster));

        }
    }
>>>>>>> bc3893fd

    public void viewTeamMenu() {// TODO: implement
        while (true) {
            TextFormat.printHeader("View Team", 4);
            ArrayList<String> options = new ArrayList<String>(Arrays.asList(
                    "Back",
                    "Move Monster Up",
                    "Move Monster Down",
                    "Rename Monster"));

            for (Monster m : game.getPlayer().getTeam().getMonsters()) {
                options.add("View " + m.getName());
            }

            int option = getOption(options);

            ArrayList<String> monsterOptions = new ArrayList<String>();
            monsterOptions.add("Back");
            int monsterOption;
            Monster monsterToMove;
            switch (option) {
                case 0: // Back
                    return;
                case 1: // Move Monster Up
                    TextFormat.printHeader("Select Monster to Move Up", 4);
                    for (Monster m : game.getPlayer().getTeam().getMonsters()) {
                        Monster firstMonster = game.getPlayer().getTeam().getMonsters().get(0);
                        if (firstMonster == m) {
                            monsterOptions.add(m.getName() + " (Already at top)");
                        } else {
                            monsterOptions.add(m.getName());
                        }
                    }
                    monsterOption = getOption(monsterOptions);
                    if (monsterOption == 0) {
                        break;
                    } else {
                        monsterToMove = game.getPlayer().getTeam().getMonsters().get(monsterOption - 1);
                        game.getPlayer().getTeam().moveMonsterUp(monsterToMove);
                        break;
                    }
                case 2: // Move Monster Down
                    TextFormat.printHeader("Select Monster to Move Down", 4);
                    for (Monster m : game.getPlayer().getTeam().getMonsters()) {
                        Monster lastMonster = game.getPlayer().getTeam().getMonsters()
                                .get(game.getPlayer().getTeam().getMonsters().size() - 1); // TODO: Fix this - super
                                                                                           // ugly
                        if (lastMonster == m) {
                            monsterOptions.add(m.getName() + " (Already at bottom)");
                        } else {
                            monsterOptions.add(m.getName());
                        }
                    }
                    monsterOption = getOption(monsterOptions);
                    if (monsterOption == 0) {
                        break;
                    } else {
                        monsterToMove = game.getPlayer().getTeam().getMonsters().get(monsterOption - 1);
                        game.getPlayer().getTeam().moveMonsterDown(monsterToMove);
                        break;
                    }
                case 3: // Rename Monster
                    TextFormat.printHeader("Select Monster to Give Nickname", 4);
                    for (Monster m : game.getPlayer().getTeam().getMonsters()) {
                        monsterOptions.add(m.getName());
                    }
                    monsterOption = getOption(monsterOptions);
                    if (monsterOption == 0) {
                        break;
                    } else {
                        Monster monsterToRename = game.getPlayer().getTeam().getMonsters().get(monsterOption - 1);
                        String newName = getString();
                        monsterToRename.setName(newName);
                        break;
                    }
                default: // View Monster
                    System.out.println(game.getPlayer().getTeam().getMonsters().get(option - 4));
                    break;

            }

        }
    }

    public void sellShopMenu() {// TODO: implement
        ArrayList<Entity> playerContent;

        while (true) {
            TextFormat.printHeader("Sell Shop", headerWhiteSpacing, headerChar);
            System.out.println("Gold: " + game.getPlayer().getGold());

<<<<<<< HEAD
            ArrayList<String> options = new ArrayList<String>(Arrays.asList("Back"));
=======
            ArrayList<String> options = new ArrayList<String>(Arrays.asList(
                    "Back"
            // --> all other items in the store added here
            ));
>>>>>>> bc3893fd

            playerContent = game.getSellShop().getContent();
            for (Entity content : playerContent) {
                String listing;
                listing = content.getName() +
                        "(" + content.getRarity() + ") " +
                        content.getSellPrice() + "G";
                options.add(listing);
            }

            int option = getOption(options);

            String sellMessage;

            if (option == 0) {
                return;
            } else {
                if (game.getSellShop().getContent().get(option - 1) instanceof Item) {

                    sellMessage = game.getSellShop().sell(
                            (Item) game.getSellShop().getContent().get(option - 1));
                } else {
                    sellMessage = game.getSellShop().sell(
                            (Monster) game.getSellShop().getContent().get(option - 1));
                }
                System.out.println(sellMessage);
            }
        }
    }

    public void buyShopMenu() {
        ArrayList<Entity> shopContent;

        while (true) {
            TextFormat.printHeader("Buy Shop", headerWhiteSpacing, headerChar);
            System.out.println("Gold: " + game.getPlayer().getGold());

<<<<<<< HEAD
            ArrayList<String> options = new ArrayList<String>(Arrays.asList("Back"));
=======
            ArrayList<String> options = new ArrayList<String>(Arrays.asList(
                    "Back"
            // --> all other items in the store added here
            ));
>>>>>>> bc3893fd

            // Add shop stock into options
            shopContent = game.getBuyShop().getContent();
            for (Entity stock : shopContent) {
                String listing;
                listing = stock.getName() + // TODO: use toString methods
                        "(" + stock.getRarity() + ") " +
                        stock.getBuyPrice() + "G\n" +
                        stock.getDescription();
                        // TODO: Use to string method of monster
                        // TODO: Concat price to string repr

                options.add(listing);
            }

            int option = getOption(options);
            String buyMessage;

            if (option == 0) {
                return;
            } else {
                if (game.getBuyShop().getContent().get(option - 1) instanceof Item) {

                    buyMessage = game.getBuyShop().buy(
                            (Item) game.getBuyShop().getContent().get(option - 1));
                } else {
                    buyMessage = game.getBuyShop().buy(
                            (Monster) game.getBuyShop().getContent().get(option - 1));
                }
                System.out.println(buyMessage);
            }
        }
    }

    public void gameOverScreen() {
        TextFormat.printHeader("Game Over", 4);
        System.out.println(game.getPlayer().getName() + "'s Results:");
        System.out.println("You lasted " + game.getCurrentDay() + "/" + game.getTotalDays());
        System.out.println("Final Gold: " + game.getPlayer().getGold());
        System.out.println("Final Score: " + game.getPlayer().getScore());
        System.out.println();
    }

    // ***************USED FOR DEVELOPMENT TESTING*********************
    public static void main(String args[]) {
        CommandLineInterface cli = new CommandLineInterface();
        cli.setUp();

        while (!cli.game.isGameOver()) {
            cli.mainMenu();
        }

        cli.gameOverScreen();
    }
    // ****************************************************************
}<|MERGE_RESOLUTION|>--- conflicted
+++ resolved
@@ -109,7 +109,7 @@
     }
 
     public void setUp() {
-        TextFormat.printHeader("Game Setup", 4);
+        TextFormat.printHeader("Game Setup", headerWhiteSpacing, headerChar);
         // Name
         System.out.println("What is your name? ");
         String playerName = getString();
@@ -217,20 +217,14 @@
                 case 4: // View Battles
                     viewBattlesMenu();
                     break;
-<<<<<<< HEAD
-                case 4: // Sleep
-                    game.sleep();
-                    TextFormat.printHeader("You have advanced to the next day",
-                                            msgWhiteSpacing,
-                                            msgChar);
-=======
                 case 5: // Sleep
                     ArrayList<String> events = game.sleep();
                     for (String event : events) {
                         System.out.println(event);
                     }
-                    System.out.println("\n\nYou have advanced to the next day\n");
->>>>>>> bc3893fd
+                    TextFormat.printHeader("You have advanced to the next day",
+                                            msgWhiteSpacing,
+                                            msgChar);
                     break;
                 default:
                     break;
@@ -308,7 +302,6 @@
         }
     }
 
-<<<<<<< HEAD
     private void displayBattle() {
         BattleManager battle = game.getBattleState();
         Player opponent = battle.getCurrOpponent();
@@ -352,11 +345,10 @@
     }
 
     // TODO: !!!!!!!!! VIEW INVENTORY !!!!!!!
-=======
     public void viewInventoryMenu() {
         ArrayList<Item> inventory = game.getPlayer().getInventory();
         while (true) {
-            TextFormat.printHeader("View Inventory", 4);
+            TextFormat.printHeader("View Inventory", headerWhiteSpacing, headerChar);
             System.out.println("Select Item to Use");
             ArrayList<String> options = new ArrayList<String>(Arrays.asList(
                     "Back"));
@@ -373,7 +365,7 @@
             // Otherwise
             Item itemToBeUsed = inventory.get(option - 1);
 
-            TextFormat.printHeader("Select Monster", 4);
+            TextFormat.printHeader("Select Monster", headerWhiteSpacing, headerChar);
             ArrayList<String> monsterOptions = new ArrayList<String>(Arrays.asList(
                     "Back"));
             for (Monster m : game.getPlayer().getTeam().getMonsters()) {
@@ -391,11 +383,10 @@
 
         }
     }
->>>>>>> bc3893fd
 
     public void viewTeamMenu() {// TODO: implement
         while (true) {
-            TextFormat.printHeader("View Team", 4);
+            TextFormat.printHeader("View Team", headerWhiteSpacing, headerChar);
             ArrayList<String> options = new ArrayList<String>(Arrays.asList(
                     "Back",
                     "Move Monster Up",
@@ -416,7 +407,7 @@
                 case 0: // Back
                     return;
                 case 1: // Move Monster Up
-                    TextFormat.printHeader("Select Monster to Move Up", 4);
+                    TextFormat.printHeader("Select Monster to Move Up", headerWhiteSpacing, headerChar);
                     for (Monster m : game.getPlayer().getTeam().getMonsters()) {
                         Monster firstMonster = game.getPlayer().getTeam().getMonsters().get(0);
                         if (firstMonster == m) {
@@ -434,7 +425,7 @@
                         break;
                     }
                 case 2: // Move Monster Down
-                    TextFormat.printHeader("Select Monster to Move Down", 4);
+                    TextFormat.printHeader("Select Monster to Move Down", headerWhiteSpacing, headerChar);
                     for (Monster m : game.getPlayer().getTeam().getMonsters()) {
                         Monster lastMonster = game.getPlayer().getTeam().getMonsters()
                                 .get(game.getPlayer().getTeam().getMonsters().size() - 1); // TODO: Fix this - super
@@ -454,7 +445,7 @@
                         break;
                     }
                 case 3: // Rename Monster
-                    TextFormat.printHeader("Select Monster to Give Nickname", 4);
+                    TextFormat.printHeader("Select Monster to Give Nickname", headerWhiteSpacing, headerChar);
                     for (Monster m : game.getPlayer().getTeam().getMonsters()) {
                         monsterOptions.add(m.getName());
                     }
@@ -483,14 +474,7 @@
             TextFormat.printHeader("Sell Shop", headerWhiteSpacing, headerChar);
             System.out.println("Gold: " + game.getPlayer().getGold());
 
-<<<<<<< HEAD
             ArrayList<String> options = new ArrayList<String>(Arrays.asList("Back"));
-=======
-            ArrayList<String> options = new ArrayList<String>(Arrays.asList(
-                    "Back"
-            // --> all other items in the store added here
-            ));
->>>>>>> bc3893fd
 
             playerContent = game.getSellShop().getContent();
             for (Entity content : playerContent) {
@@ -528,14 +512,7 @@
             TextFormat.printHeader("Buy Shop", headerWhiteSpacing, headerChar);
             System.out.println("Gold: " + game.getPlayer().getGold());
 
-<<<<<<< HEAD
             ArrayList<String> options = new ArrayList<String>(Arrays.asList("Back"));
-=======
-            ArrayList<String> options = new ArrayList<String>(Arrays.asList(
-                    "Back"
-            // --> all other items in the store added here
-            ));
->>>>>>> bc3893fd
 
             // Add shop stock into options
             shopContent = game.getBuyShop().getContent();
@@ -571,7 +548,7 @@
     }
 
     public void gameOverScreen() {
-        TextFormat.printHeader("Game Over", 4);
+        TextFormat.printHeader("Game Over", headerWhiteSpacing, headerChar);
         System.out.println(game.getPlayer().getName() + "'s Results:");
         System.out.println("You lasted " + game.getCurrentDay() + "/" + game.getTotalDays());
         System.out.println("Final Gold: " + game.getPlayer().getGold());
