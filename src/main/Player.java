package main;

import java.util.ArrayList;
import exceptions.InsufficientFundsException;
import exceptions.UnusableItemException;
import items.Item;
import monsters.Monster;

/**
 * A class for defining a player. Used to track the players information
 * including their inventory and score and to create opponents for the
 * player to face against.
 *
 * @author Jackie Jone
 * @version 1.1, Apr 2022.
 */
public class Player {

    /**
     * Constant defining the maximum size of the inventory for all players
     */
    final private static int INVENTORYLIMIT = 6;

    /**
     * Name of the player
     */
    private String name;

    /**
     * Array storing all the player's items
     *
     * @default An empty inventory
     */
    private ArrayList<Item> inventory = new ArrayList<Item>();

    /**
     * The team of monsters which the player has
     *
     */
    private Team team;

    /**
     * Amount of gold the player has
     *
     * @default 0
     */
    private int gold = 0;

    /**
     * Score of the player
     *
     * @default 0
     */
    private int score = 0;

    /**
     * Number of item points the player has used
     */
    private int itemPoints = 0;

    /**
     * Constructor to create a player with a name and team
     *
     * @param newTeam      The team to give to the player
     * @param startingGold Amount of gold to start off with
     */
    public Player(Team newTeam, int startingGold) {
        setName("Opponent");
        setTeam(newTeam);
        addGold(startingGold);
    }

    /**
     * Constructor to create a player with a name, team, and starting gold
     *
     * @param newName      Name of the player
     * @param newTeam      The team to give to the player
     * @param startingGold Amount of gold to start off with
     */
    public Player(String newName, Team newTeam, int startingGold) {
        setName(newName);
        setTeam(newTeam);
        addGold(startingGold);
    }

    /**
     * Set the name of the player
     *
     * @param newName The name of the player
     */
    public void setName(String newName) {
        name = newName;
    }

    /**
     * Get the name of the player
     *
     * @return The name of the player
     */
    public String getName() {
        return name;
    }

    /**
     * Get the amount of gold the player owns
     *
     * @return The amount of gold the player has
     */
    public int getGold() {
        return gold;
    }

    /**
     * Increases the amount of gold a player has by a give amount
     *
     * @param goldAmount The amount of gold to give to the player
     * @throws IllegalArgumentException if the amount is negative
     */
    public void addGold(int goldAmount) throws IllegalArgumentException {
        if (goldAmount < 0) {
            throw new IllegalArgumentException("Argument cannot be negative");
        } else {
            gold += goldAmount;
        }
    }

    /**
     * Decreases the amount of gold the player has
     *
     * @param goldAmount The amount of gold to remove from the player
     * @throws InsufficientFundsException not enough gold to remove amount
     * @throws IllegalArgumentException   if the amount is negative
     */
    public void removeGold(int goldAmount) throws IllegalArgumentException, InsufficientFundsException {
        if (goldAmount < 0) {
            throw new IllegalArgumentException("Argument cannot be negative");
        } else if (gold - goldAmount < 0) {
            throw new InsufficientFundsException((goldAmount - gold) + " more gold is required");
        } else {
            gold -= goldAmount;
        }
    }

    /**
     * Gets the players team
     *
     * @return Team object which contains the player's team
     */
    public Team getTeam() {
        return team;
    }

    /**
     * Sets the player's team to a team object
     *
     * @param newTeam The team to give to the player
     */
    public void setTeam(Team newTeam) {
        team = newTeam;
    }

    /**
     * Gets the player's inventory
     *
     * @return An array of the items which the player has
     */
    public ArrayList<Item> getInventory() {
        return inventory;
    } // TODO: Get item method

    /**
     * Adds an item to the player's inventory
     * If the inventory is full, returns false otherwise true
     *
     * @param newItem The item to give to the player
     * @return True if the item is successfully added to the inventory
     */
    public boolean addItem(Item newItem) {
        if (this.getNumFreeSlots() > 0) {
            inventory.add(newItem);
            return true;
        }
        return false;
    }

    /**
     * Removes the given item from the player's inventory
     * If the item is not in the inventory, then false is returned
     *
     * @param removeItem item to remove from the player's inventory
     * @return true if the item is successfully removed from the players inventory
     *         otherwise false
     */
    public boolean removeItem(Item removeItem) {
        return inventory.remove(removeItem);
    }

    /**
<<<<<<< HEAD
=======
     * Uses item from player inventory on monster
     * 
     * @param itemToUse       item to be used
     * @param monsterToEffect monster for the item to be used on
     * @return string describing the result of the action
     */
    public String useItem(Item itemToUse, Monster monsterToEffect) {
        try {
            if (this.getInventory().contains(itemToUse)) {
                String message = itemToUse.use(monsterToEffect);
                this.incrementItemPoints(itemToUse.getStatBoostAmount());
                this.removeItem(itemToUse);
                return message;
            }
            return "Error: player does not possess this item";

        } catch (UnusableItemException e) {
            return e.getMessage();
        }
    }

    /**
>>>>>>> 444b990a
     * Gets the number of free slots available in the inventory
     *
     * @return The number of free slots left in the inventory
     */
    public int getNumFreeSlots() {
        return INVENTORYLIMIT - inventory.size();
    }

    /**
     * Gets the players score in the game
     *
     * @return The player's score
     */
    public int getScore() {
        return score;
    }

    /**
     * Increases the player's score by a given amount
     *
     * @param incrementAmount The amount to increment the score by
     * @throws IllegalArgumentException if the amount is negative
     */
    public void incrementScore(int incrementAmount) throws IllegalArgumentException {
        if (incrementAmount < 0) {
            throw new IllegalArgumentException("Argument cannot be negative");
        } else {
            score += incrementAmount;
        }

    }

    /**
     * Increments the amount of item points the player has used
     * by a given amount
     *
     * @param amount The amount to increment item points by
     */
    public void incrementItemPoints(int amount) {
        itemPoints += amount;
    }

    /**
     * Gets the amount of item points the player has used
     *
     * @return The amount of item points the player has used
     */
    public int getItemPoints() {
        return itemPoints;
    }
}<|MERGE_RESOLUTION|>--- conflicted
+++ resolved
@@ -196,8 +196,6 @@
     }
 
     /**
-<<<<<<< HEAD
-=======
      * Uses item from player inventory on monster
      * 
      * @param itemToUse       item to be used
@@ -220,7 +218,6 @@
     }
 
     /**
->>>>>>> 444b990a
      * Gets the number of free slots available in the inventory
      *
      * @return The number of free slots left in the inventory
