package main;

import java.util.Map;
import static java.util.Map.entry;

import monsters.*;

/**
 * Class defining the constants of the optimal {@link main.Trigger triggers} for
 * each {@link monsters.Monster monster} in the game.
 *
 * @author Jackie Jone
 * @version 1.2, Apr 2022.
 */
public final class BattleConstants {
    // TODO: Tweak the triggers for each monster
    /*
     * When triggers for a monster are changed, also make the same changes to
     * the test file.
     */

    /**
     * Constant for number of opponents generated each day for the
     * {@link main.Player player}
     * to face against.
     */
    public static final int NUMOPPONENTS = 3;

    /**
     * A map mapping each subclass of the {@link monsters.Monster monster} class to
     * an array of {@link main.Trigger triggers}.
     */
    private static final Map<Class<?>, Trigger[][]> triggers = Map.ofEntries(
            // Optimal Triggers for Clink Monster.
            entry(ClinkMonster.class, new Trigger[][] {
                    { Trigger.NOABILITY, Trigger.STARTOFBATTLE }, // Easy Triggers
                    { Trigger.ONHURT }, // Normal Triggers
                    { Trigger.BEFOREATTACK, Trigger.AFTERATTACK } }), // Hard Triggers
            // Optimal Triggers for Ditta Monster.
            entry(DittaMonster.class, new Trigger[][] {
                    { Trigger.NOABILITY, Trigger.STARTOFBATTLE },
                    { Trigger.ONHURT },
                    { Trigger.BEFOREATTACK } }),
            // Optimal Triggers for Gil Monster.
            entry(GilMonster.class, new Trigger[][] {
                    { Trigger.NOABILITY, Trigger.ONFAINT },
                    { Trigger.STARTOFBATTLE },
                    { Trigger.ONHURT, Trigger.BEFOREATTACK, Trigger.AFTERATTACK } }),
            // Optimal Triggers for Jynx Monster.
            entry(JynxMonster.class, new Trigger[][] {
                    { Trigger.NOABILITY, Trigger.STARTOFBATTLE },
<<<<<<< HEAD
                    { },
                    { Trigger.BEFOREATTACK } }),
            // Optimal Triggers for Lucifer Monster.
            entry(LuciferMonster.class, new Trigger[][] {
                    { Trigger.NOABILITY, Trigger.STARTOFBATTLE }, // TODO: start of battle quite op, especially for early game
=======
                    {},
                    { Trigger.BEFOREATTACK } }),
            // Optimal Triggers for Lucifer Monster.
            entry(LuciferMonster.class, new Trigger[][] {
                    { Trigger.NOABILITY, Trigger.STARTOFBATTLE }, // TODO: start of battle quite op, especially for
                    // early game
>>>>>>> 8e083bec
                    { Trigger.ONHURT },
                    { Trigger.AFTERATTACK } }),
            // Optimal Triggers for Teddy Monster.
            entry(TeddyMonster.class, new Trigger[][] {
                    { Trigger.NOABILITY, Trigger.STARTOFBATTLE },
                    { Trigger.AFTERATTACK },
                    { Trigger.BEFOREATTACK } }));

    /**
     * Concatenates two {@link main.Trigger trigger} arrays together.
     *
     * @param array1 First array to concatenate to.
     * @param array2 Second array to concatenate.
     * @return Concatenated arrays.
     */
    private static Trigger[] appendArray(Trigger[] array1, Trigger[] array2) {
        Trigger[] finalArray = new Trigger[array1.length + array2.length];

        for (int i = 0; i < array1.length; i++) {
            finalArray[i] = array1[i];
        }

        for (int i = 0; i < array2.length; i++) {
            finalArray[array1.length + i] = array2[i];
        }

        return finalArray;
    }

    /**
     * Returns all the {@link main.Trigger triggers} as a one-dimensional array
     * based on the
     * {@link main.Difficulty difficulty} of the game in order from easy to hard.
     *
     * @param allTriggers A two-dimensional array of all the triggers.
     * @param difficulty  The difficulty of the game.
     * @return A one-dimensional array of all the triggers based on diffculty.
     */
    private static Trigger[] getTriggerDifficulties(Trigger[][] allTriggers, Difficulty difficulty) {
        Trigger[] finalTriggers = new Trigger[0];
        switch (difficulty) {
            // No break statements here because HARD includes both NORMAL and EASY triggers
            case HARD:
                finalTriggers = appendArray(allTriggers[2], finalTriggers);
            case NORMAL:
                finalTriggers = appendArray(allTriggers[1], finalTriggers);
            case EASY:
                finalTriggers = appendArray(allTriggers[0], finalTriggers);
        }
        return finalTriggers;
    }

    /**
     * Gets the optimal {@link main.Trigger triggers} for a given
     * {@link monsters.Monster monster}.
     *
     * @param monsterClass The class of the {@link monsters.Monster monster} to get
     *                     the {@link main.Trigger triggers} for/
     * @param difficulty   The {@link main.Difficulty difficulty} of the game
     *
     * @return An array of {@link main.Trigger trigger enum} values.
     * @throws IllegalArgumentException if the given class is not a subclass of
     *                                  {@link monsters.Monster monster class}.
     */
    public static final Trigger[] getTriggers(Class<?> monsterClass, Difficulty difficulty)
            throws IllegalArgumentException {
        if (Monster.class.isAssignableFrom(monsterClass) && monsterClass != Monster.class) {
            Trigger[][] allTriggers = triggers.get(monsterClass);
            return getTriggerDifficulties(allTriggers, difficulty);
        } else {
            throw new IllegalArgumentException("The given class is not a subclass of Monster class");
        }
    }
}<|MERGE_RESOLUTION|>--- conflicted
+++ resolved
@@ -49,20 +49,11 @@
             // Optimal Triggers for Jynx Monster.
             entry(JynxMonster.class, new Trigger[][] {
                     { Trigger.NOABILITY, Trigger.STARTOFBATTLE },
-<<<<<<< HEAD
                     { },
                     { Trigger.BEFOREATTACK } }),
             // Optimal Triggers for Lucifer Monster.
             entry(LuciferMonster.class, new Trigger[][] {
                     { Trigger.NOABILITY, Trigger.STARTOFBATTLE }, // TODO: start of battle quite op, especially for early game
-=======
-                    {},
-                    { Trigger.BEFOREATTACK } }),
-            // Optimal Triggers for Lucifer Monster.
-            entry(LuciferMonster.class, new Trigger[][] {
-                    { Trigger.NOABILITY, Trigger.STARTOFBATTLE }, // TODO: start of battle quite op, especially for
-                    // early game
->>>>>>> 8e083bec
                     { Trigger.ONHURT },
                     { Trigger.AFTERATTACK } }),
             // Optimal Triggers for Teddy Monster.
