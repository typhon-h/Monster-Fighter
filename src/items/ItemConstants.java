package items;

/**
 * Class containing constants for items based on {@link main.Rarity} level
 *
 * @author Jackie Jone
 * @version 1.0, Apr 2022
 */
public final class ItemConstants {

    // TODO: tweak these constants to balance game.

    /**
     * Constant defining the amount a common item should boost a stat
     * of a {@link monsters.Monster monster}.
     */
    public static final int COMMONSTATBOOST = 1;

    /**
     * Constant defining the amount a rare item should boost a stat
     * of a {@link monsters.Monster monster}.
     */
    public static final int RARESTATBOOST = 3;

    /**
     * Constant defining the amount a legendary item should boost a stat
     * of a {@link monsters.Monster monster}.
     */
    public static final int LEGENDARYSTATBOOST = 5;

    /**
     * Constant defining the cost of a common {@link items.Item item}.
     */
    public static final int COMMONBUYPRICE = 15;

    /**
     * Constant defining the cost of a rare {@link items.Item item}.
     */
    public static final int RAREBUYPRICE = 45;

    /**
     * Constant defining the cost of a legendary {@link items.Item item}.
     */
    public static final int LEGENDARYBUYPRICE = 75;

    /**
     * Constant defining the cost of a common {@link items.Item item}.
     */
    public static final int COMMONSELLPRICE = 10;

    /**
     * Constant defining the cost of a rare {@link items.Item item}.
     */
    public static final int RARESELLPRICE = 35;

    /**
     * Constant defining the cost of a legendary {@link items.Item item}.
     */
<<<<<<< HEAD
    public static final int LEGENDARYSELLPRICE = 60;

    /**
     * Constant defining the average buy price of all {@link items.Item items}.
     */
    public static final int AVERAGEITEMBUYPRICE = (int) Math.round((COMMONBUYPRICE + RAREBUYPRICE + LEGENDARYBUYPRICE) / 3);

    /**
     * Constant defining the average price of a boost point
     */
    public static final float AVERAGEBOOSTPERBUYPRICE = (float) (COMMONSTATBOOST + RARESTATBOOST + LEGENDARYSTATBOOST) /
                                                        (float) (COMMONBUYPRICE + RAREBUYPRICE + LEGENDARYBUYPRICE);
=======
    public static final int LEGENDARYSELLPRICE = 75;

    /**
     * Constant definiing the description of attack boost item
     */
    public static final String ATTACKBOOSTDESC = "Increases the attack of a Monster by "; // amount

    /**
     * Feedback message when attack boost is used
     */
    public static final String ATTACKBOOSTFEEDBACK = "%s's ATTACK was increased by %d";

    /**
     * Constant definiing the description of health boost item
     */
    public static final String HEALTHBOOSTDESC = "Increases the health of a Monster by "; // amount

    /**
     * Feedback message when health boost is used
     */
    public static final String HEALTHBOOSTFEEDBACK = "%s's HEALTH was increased by %d";

    /**
     * Constant definiing the description of speed boost item
     */
    public static final String SPEEDBOOSTDESC = "Increases the speed of a Monster by "; // amount

    /**
     * Feedback message when speed boost is used
     */
    public static final String SPEEDBOOSTFEEDBACK = "%s's SPEED was increased by %d";
    /**
     * Constant definiing the description of random boost item
     */
    public static final String RANDOMBOOSTDESC = "Increases a random stat of the monster by "; // amount

    /**
     * Feedback message when random boost is used
     */
    public static final String RANDOMBOOSTFEEDBACK = "%s's %s was increased by %d";
    /**
     * Constant definiing the description of select trigger item
     */
    public static final String SELECTTRIGGERDESC = "Sets the Ability Trigger of a Monster to "; // Trigger

    /**
     * Feedback message when select trigger is used
     */
    public static final String SELECTTRIGGERFEEDBACK = "%s's ability trigger was changed to %s";
    /**
     * Constant definiing the description of random trigger item
     */
    public static final String RANDOMTRIGGERDESC = "Sets the Ability Trigger of a Monster randomly"; // NOTHING
                                                                                                     // ADDITIONAL
    /**
     * Feedback message when random trigger is used
     */
    public static final String RANDOMTRIGGERFEEDBACK = "%%s's ability trigger was changed to %s";
>>>>>>> 444b990a
}<|MERGE_RESOLUTION|>--- conflicted
+++ resolved
@@ -56,21 +56,19 @@
     /**
      * Constant defining the cost of a legendary {@link items.Item item}.
      */
-<<<<<<< HEAD
     public static final int LEGENDARYSELLPRICE = 60;
 
     /**
      * Constant defining the average buy price of all {@link items.Item items}.
      */
-    public static final int AVERAGEITEMBUYPRICE = (int) Math.round((COMMONBUYPRICE + RAREBUYPRICE + LEGENDARYBUYPRICE) / 3);
+    public static final int AVERAGEITEMBUYPRICE = (int) Math
+            .round((COMMONBUYPRICE + RAREBUYPRICE + LEGENDARYBUYPRICE) / 3);
 
     /**
      * Constant defining the average price of a boost point
      */
     public static final float AVERAGEBOOSTPERBUYPRICE = (float) (COMMONSTATBOOST + RARESTATBOOST + LEGENDARYSTATBOOST) /
-                                                        (float) (COMMONBUYPRICE + RAREBUYPRICE + LEGENDARYBUYPRICE);
-=======
-    public static final int LEGENDARYSELLPRICE = 75;
+            (float) (COMMONBUYPRICE + RAREBUYPRICE + LEGENDARYBUYPRICE);
 
     /**
      * Constant definiing the description of attack boost item
@@ -128,5 +126,4 @@
      * Feedback message when random trigger is used
      */
     public static final String RANDOMTRIGGERFEEDBACK = "%%s's ability trigger was changed to %s";
->>>>>>> 444b990a
 }