package items;

import main.Rarity;
import monsters.Monster;

/**
 * An item that increases the speed of a {@link monsters.Monster} by
 * a set amount based on the {@link main.Rarity} of the item.
 *
 * @author Jackie Jone
 * @version 1.1, Apr 2022
 */
public class SpeedBoost extends Item {
    /**
     * Constructor for SpeedBoost.
     *
     * @param newRarity {@link main.Rarity} of the item.
     */
    public SpeedBoost(Rarity newRarity) {
        super("Speed Boost",
                ItemConstants.SPEEDBOOSTDESC + Item.getStatBoostAmount(newRarity),
                newRarity);
    }

    /**
     * Increases the speed of a given {@link monsters.Monster} by an amount
     * based on the {@link main.Rarity} of the item.
     *
     * @param monster The {@link monsters.Monster} to use the item on.
     * @return string describing item effect
     */
    public String use(Monster monster) {
        monster.increaseSpeed(getStatBoostAmount());
<<<<<<< HEAD
        monster.increaseSellPrice(this.getSellPrice());
=======
        return String.format(ItemConstants.SPEEDBOOSTFEEDBACK, monster.getName(), getStatBoostAmount());
>>>>>>> 444b990a
    }
}<|MERGE_RESOLUTION|>--- conflicted
+++ resolved
@@ -11,30 +11,27 @@
  * @version 1.1, Apr 2022
  */
 public class SpeedBoost extends Item {
-    /**
-     * Constructor for SpeedBoost.
-     *
-     * @param newRarity {@link main.Rarity} of the item.
-     */
-    public SpeedBoost(Rarity newRarity) {
-        super("Speed Boost",
-                ItemConstants.SPEEDBOOSTDESC + Item.getStatBoostAmount(newRarity),
-                newRarity);
-    }
+        /**
+         * Constructor for SpeedBoost.
+         *
+         * @param newRarity {@link main.Rarity} of the item.
+         */
+        public SpeedBoost(Rarity newRarity) {
+                super("Speed Boost",
+                                ItemConstants.SPEEDBOOSTDESC + Item.getStatBoostAmount(newRarity),
+                                newRarity);
+        }
 
-    /**
-     * Increases the speed of a given {@link monsters.Monster} by an amount
-     * based on the {@link main.Rarity} of the item.
-     *
-     * @param monster The {@link monsters.Monster} to use the item on.
-     * @return string describing item effect
-     */
-    public String use(Monster monster) {
-        monster.increaseSpeed(getStatBoostAmount());
-<<<<<<< HEAD
-        monster.increaseSellPrice(this.getSellPrice());
-=======
-        return String.format(ItemConstants.SPEEDBOOSTFEEDBACK, monster.getName(), getStatBoostAmount());
->>>>>>> 444b990a
-    }
+        /**
+         * Increases the speed of a given {@link monsters.Monster} by an amount
+         * based on the {@link main.Rarity} of the item.
+         *
+         * @param monster The {@link monsters.Monster} to use the item on.
+         * @return string describing item effect
+         */
+        public String use(Monster monster) {
+                monster.increaseSpeed(getStatBoostAmount());
+                monster.increaseSellPrice(this.getSellPrice());
+                return String.format(ItemConstants.SPEEDBOOSTFEEDBACK, monster.getName(), getStatBoostAmount());
+        }
 }