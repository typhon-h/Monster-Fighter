package items;

import main.*;
import monsters.Monster;

/**
 * An item that gives a {@link monsters.Monster} a random {@link main.Trigger}
 * for their Ability Trigger
 * 
 * @author Jackie Jone
 * @version 1.1, Apr 2022
 */
public class RandomTrigger extends Item {

    /**
     * Constructor for RandomTrigger Item,
     * the {@link main.Rarity} of this item is always {@link main.Rarity#RARE}.
     *
     */
    public RandomTrigger() {
        super("Random Ability Trigger",
                ItemConstants.RANDOMTRIGGERDESC,
                Rarity.RARE);
    }

    /**
     * Sets the {@link main.Trigger} for a given {@link monsters.Monster} to a
     * random trigger.
     *
     * @param monster The {@link monsters.Monster} to set the {@link main.Trigger}
     *                for.
     * @return string describing item effect
     */
    public String use(Monster monster) {
        Trigger randomTrigger = monster.getTrigger();

        // Keep generating a new trigger that is not already owned by the monster and is
        // not NOABILITY
        do {
            randomTrigger = Trigger.values()[GameEnvironment.rng.nextInt(Trigger.numTriggers - 1)];
        } while (randomTrigger.equals(Trigger.NOABILITY) || randomTrigger.equals(monster.getTrigger()));

        monster.setTrigger(randomTrigger);
<<<<<<< HEAD
        monster.increaseSellPrice(this.getSellPrice());
=======

        return String.format(ItemConstants.RANDOMTRIGGERFEEDBACK, monster.getName(), monster.getTrigger().name());
>>>>>>> 444b990a
    }
}<|MERGE_RESOLUTION|>--- conflicted
+++ resolved
@@ -41,11 +41,8 @@
         } while (randomTrigger.equals(Trigger.NOABILITY) || randomTrigger.equals(monster.getTrigger()));
 
         monster.setTrigger(randomTrigger);
-<<<<<<< HEAD
         monster.increaseSellPrice(this.getSellPrice());
-=======
 
         return String.format(ItemConstants.RANDOMTRIGGERFEEDBACK, monster.getName(), monster.getTrigger().name());
->>>>>>> 444b990a
     }
 }