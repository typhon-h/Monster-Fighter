package items;

import main.Rarity;
import monsters.Monster;

/**
 * An item that increases the base attack damage of a {@link monsters.Monster}
 * by
 * a set amount based on the {@link main.Rarity} of the item.
 *
 * @author Jackie Jone
 * @version 1.1, Apr 2022
 */
public class AttackBoost extends Item {
    /**
     * Constructor for AttackBoost.
     *
     * @param newRarity {@link main.Rarity} of the item.
     */
    public AttackBoost(Rarity newRarity) {
        super("Attack Boost",
                ItemConstants.ATTACKBOOSTDESC + Item.getStatBoostAmount(newRarity),
                newRarity);
    }

    /**
     * Increases the base attack damage of a given {@link monsters.Monster} by an
     * amount
     * based on the {@link main.Rarity} of the item.
     *
     * @param monster The {@link monsters.Monster} to use the item on.
     * @return string describing item effect
     */
    public String use(Monster monster) {
        monster.increaseBaseAttackDamage(getStatBoostAmount());
<<<<<<< HEAD
        monster.increaseSellPrice(this.getSellPrice());
=======
        new String();
        return String.format(ItemConstants.ATTACKBOOSTFEEDBACK, monster.getName(), getStatBoostAmount());
>>>>>>> 444b990a
    }
}<|MERGE_RESOLUTION|>--- conflicted
+++ resolved
@@ -12,32 +12,29 @@
  * @version 1.1, Apr 2022
  */
 public class AttackBoost extends Item {
-    /**
-     * Constructor for AttackBoost.
-     *
-     * @param newRarity {@link main.Rarity} of the item.
-     */
-    public AttackBoost(Rarity newRarity) {
-        super("Attack Boost",
-                ItemConstants.ATTACKBOOSTDESC + Item.getStatBoostAmount(newRarity),
-                newRarity);
-    }
+        /**
+         * Constructor for AttackBoost.
+         *
+         * @param newRarity {@link main.Rarity} of the item.
+         */
+        public AttackBoost(Rarity newRarity) {
+                super("Attack Boost",
+                                ItemConstants.ATTACKBOOSTDESC + Item.getStatBoostAmount(newRarity),
+                                newRarity);
+        }
 
-    /**
-     * Increases the base attack damage of a given {@link monsters.Monster} by an
-     * amount
-     * based on the {@link main.Rarity} of the item.
-     *
-     * @param monster The {@link monsters.Monster} to use the item on.
-     * @return string describing item effect
-     */
-    public String use(Monster monster) {
-        monster.increaseBaseAttackDamage(getStatBoostAmount());
-<<<<<<< HEAD
-        monster.increaseSellPrice(this.getSellPrice());
-=======
-        new String();
-        return String.format(ItemConstants.ATTACKBOOSTFEEDBACK, monster.getName(), getStatBoostAmount());
->>>>>>> 444b990a
-    }
+        /**
+         * Increases the base attack damage of a given {@link monsters.Monster} by an
+         * amount
+         * based on the {@link main.Rarity} of the item.
+         *
+         * @param monster The {@link monsters.Monster} to use the item on.
+         * @return string describing item effect
+         */
+        public String use(Monster monster) {
+                monster.increaseBaseAttackDamage(getStatBoostAmount());
+                monster.increaseSellPrice(this.getSellPrice());
+                new String();
+                return String.format(ItemConstants.ATTACKBOOSTFEEDBACK, monster.getName(), getStatBoostAmount());
+        }
 }