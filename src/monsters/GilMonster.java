package monsters;

import main.Trigger;
import main.BattleEvent;
import main.Team;

/**
 * Gil Monster
 *
 * @author Harrison Tyson
 * @version 1.1, Apr 2022.
 */
public class GilMonster extends Monster {
    /**
     * Creates a new Monster with specified base stats
     */
    public GilMonster() {
        super(
                "Gil", // Name
                "Full of encouraging words but that's about it", // Description
                MonsterConstants.GILRARITY, // Rarity
                MonsterConstants.GILBASEATTACKDAMAGE, // Base AttackDamage
                MonsterConstants.GILBASEHEALTH, // Base Health
                "Boosts attack of ALLY behind by 50% of my ATTACK",
                MonsterConstants.GILBASESPEED); // Base Speed
        this.setTrigger(Trigger.ONFAINT); // TODO decide trigger
    }

    @Override
    public BattleEvent ability(Team allyTeam, Team enemyTeam) {
        // Boosts attack of ALLY behind by 50% of my ATTACK

        int myPosition = allyTeam.getAliveMonsters().indexOf(this);
        Monster monsterToAdjust;
<<<<<<< HEAD
        if (myPosition < allyTeam.getMonsters().size() - 1) {
=======
        if (myPosition < allyTeam.getAliveMonsters().size() - 1) {
>>>>>>> bc3893fd
            monsterToAdjust = allyTeam.getAliveMonsters().get(myPosition + 1);
            monsterToAdjust.setCurrentAttackDamage(
                    monsterToAdjust.getCurrentAttackDamage() + (this.getCurrentAttackDamage() / 2));
            return new BattleEvent(allyTeam, enemyTeam,
                    this.getName() + "'s " + this.getTrigger().name() + " ability triggered. "
                            + monsterToAdjust.getName() + "'s attack increased to "
                            + monsterToAdjust.getCurrentAttackDamage());
        }

        return null; // No trigger
    }

}<|MERGE_RESOLUTION|>--- conflicted
+++ resolved
@@ -32,11 +32,7 @@
 
         int myPosition = allyTeam.getAliveMonsters().indexOf(this);
         Monster monsterToAdjust;
-<<<<<<< HEAD
-        if (myPosition < allyTeam.getMonsters().size() - 1) {
-=======
         if (myPosition < allyTeam.getAliveMonsters().size() - 1) {
->>>>>>> bc3893fd
             monsterToAdjust = allyTeam.getAliveMonsters().get(myPosition + 1);
             monsterToAdjust.setCurrentAttackDamage(
                     monsterToAdjust.getCurrentAttackDamage() + (this.getCurrentAttackDamage() / 2));
