package monsters;

import java.util.ArrayList;

<<<<<<< HEAD
import main.Trigger;
import main.BattleEvent;
=======
import main.GameEnvironment;
>>>>>>> 444b990a
import main.Team;
import main.Trigger;

/**
 * Teddy Monster
 *
 * @author Harrison Tyson
 * @version 1.1, Apr 2022.
 */
public class TeddyMonster extends Monster {
    /**
     * Creates a new Monster with specified base stats
     */
    public TeddyMonster() {
        super(
                "Teddy", // Name
                "Legend says she always puts others before herself", // Description
                MonsterConstants.TEDDYRARITY, // Rarity
                MonsterConstants.TEDDYBASEATTACKDAMAGE, // Base AttackDamage
                MonsterConstants.TEDDYBASEHEALTH, // Base Health
                "+1 Health to a random ALLY",
                MonsterConstants.TEDDYBASESPEED); // Base Speed
        this.setTrigger(Trigger.BEFOREATTACK); // TODO decide trigger
    }

<<<<<<< HEAD
    @Override
    public BattleEvent ability(Team allyTeam, Team enemyTeam) {
=======
    public Monster ability(Team allyTeam, Team enemyTeam) {
>>>>>>> 444b990a
        // +1 Health to a random ALLY

        ArrayList<Monster> possibleMembers = allyTeam.getAliveMonsters();
        if (possibleMembers.size() > 0) {
<<<<<<< HEAD
            Monster monsterToAdjust = possibleMembers.get(rng.nextInt(possibleMembers.size()));
            monsterToAdjust.setCurrentHealth(monsterToAdjust.getCurrentHealth() + 1);
            return new BattleEvent(allyTeam, enemyTeam, this.getName() + "'s " + this.getTrigger().name()
                    + " ability triggered. " + monsterToAdjust.getName() + " gained 1 HP");
=======
            Monster monsterToAdjust = possibleMembers.get(GameEnvironment.rng.nextInt(possibleMembers.size()));
            monsterToAdjust.setCurrentHealth(monsterToAdjust.getCurrentHealth() + 1);
>>>>>>> 444b990a
        }
        return null; // Empty
    }

}<|MERGE_RESOLUTION|>--- conflicted
+++ resolved
@@ -2,14 +2,10 @@
 
 import java.util.ArrayList;
 
-<<<<<<< HEAD
 import main.Trigger;
 import main.BattleEvent;
-=======
 import main.GameEnvironment;
->>>>>>> 444b990a
 import main.Team;
-import main.Trigger;
 
 /**
  * Teddy Monster
@@ -33,25 +29,16 @@
         this.setTrigger(Trigger.BEFOREATTACK); // TODO decide trigger
     }
 
-<<<<<<< HEAD
     @Override
     public BattleEvent ability(Team allyTeam, Team enemyTeam) {
-=======
-    public Monster ability(Team allyTeam, Team enemyTeam) {
->>>>>>> 444b990a
         // +1 Health to a random ALLY
 
         ArrayList<Monster> possibleMembers = allyTeam.getAliveMonsters();
         if (possibleMembers.size() > 0) {
-<<<<<<< HEAD
-            Monster monsterToAdjust = possibleMembers.get(rng.nextInt(possibleMembers.size()));
+            Monster monsterToAdjust = possibleMembers.get(GameEnvironment.rng.nextInt(possibleMembers.size()));
             monsterToAdjust.setCurrentHealth(monsterToAdjust.getCurrentHealth() + 1);
             return new BattleEvent(allyTeam, enemyTeam, this.getName() + "'s " + this.getTrigger().name()
                     + " ability triggered. " + monsterToAdjust.getName() + " gained 1 HP");
-=======
-            Monster monsterToAdjust = possibleMembers.get(GameEnvironment.rng.nextInt(possibleMembers.size()));
-            monsterToAdjust.setCurrentHealth(monsterToAdjust.getCurrentHealth() + 1);
->>>>>>> 444b990a
         }
         return null; // Empty
     }
